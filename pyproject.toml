[build-system]
requires = ["hatchling", "hatch-vcs"]
build-backend = "hatchling.build"

[project]
name = "khoj-assistant"
description = "An AI copilot for your Second Brain"
readme = "README.md"
license = "AGPL-3.0-or-later"
requires-python = ">=3.9"
authors = [
    { name = "Debanjum Singh Solanky, Saba Imran" },
]
keywords = [
    "search",
    "semantic-search",
    "productivity",
    "NLP",
    "AI",
    "org-mode",
    "markdown",
    "images",
    "pdf",
]
classifiers = [
    "Development Status :: 5 - Production/Stable",
    "License :: OSI Approved :: GNU Affero General Public License v3 or later (AGPLv3+)",
    "Operating System :: OS Independent",
    "Programming Language :: Python :: 3",
    "Programming Language :: Python :: 3.9",
    "Programming Language :: Python :: 3.10",
    "Programming Language :: Python :: 3.11",
    "Topic :: Internet :: WWW/HTTP :: Indexing/Search",
    "Topic :: Scientific/Engineering :: Artificial Intelligence",
    "Topic :: Scientific/Engineering :: Human Machine Interfaces",
    "Intended Audience :: Information Technology",
]
dependencies = [
    "beautifulsoup4 ~= 4.12.3",
    "dateparser >= 1.1.1",
    "defusedxml == 0.7.1",
    "fastapi >= 0.104.1",
    "python-multipart >= 0.0.7",
    "jinja2 == 3.1.3",
    "openai >= 1.0.0",
    "tiktoken >= 0.3.2",
    "tenacity >= 8.2.2",
    "pillow ~= 9.5.0",
    "pydantic >= 2.0.0",
    "pyyaml == 6.0",
    "rich >= 13.3.1",
    "schedule == 1.1.0",
    "sentence-transformers == 2.5.1",
    "transformers >= 4.28.0",
    "torch == 2.0.1",
    "uvicorn == 0.17.6",
    "aiohttp ~= 3.9.0",
    "langchain <= 0.2.0",
    "langchain-openai >= 0.0.5",
    "requests >= 2.26.0",
    "anyio == 3.7.1",
    "pymupdf >= 1.23.5",
    "django == 4.2.10",
    "authlib == 1.2.1",
    "llama-cpp-python == 0.2.56",
    "itsdangerous == 2.1.2",
    "httpx == 0.25.0",
    "pgvector == 0.2.4",
    "psycopg2-binary == 2.9.9",
    "gunicorn == 21.2.0",
    "lxml == 4.9.3",
    "tzdata == 2023.3",
    "rapidocr-onnxruntime == 1.3.11",
    "openai-whisper >= 20231117",
    "django-phonenumber-field == 7.3.0",
    "phonenumbers == 8.13.27",
    "markdownify ~= 0.11.6",
<<<<<<< HEAD
    "websockets == 12.0",
=======
    "dj-database-url",
    "python-dotenv"
>>>>>>> 9f4da713
]
dynamic = ["version"]

[project.urls]
Homepage = "https://khoj.dev"
Documentation = "https://docs.khoj.dev"
Code = "https://github.com/khoj-ai/khoj"

[project.scripts]
khoj = "khoj.main:run"

[project.optional-dependencies]
prod = [
    "google-auth == 2.23.3",
    "stripe == 7.3.0",
    "twilio == 8.11",
    "boto3 >= 1.34.57",
]
dev = [
    "khoj-assistant[prod]",
    "pytest >= 7.1.2",
    "pytest-xdist[psutil]",
    "pytest-django == 4.5.2",
    "pytest-asyncio == 0.21.1",
    "freezegun >= 1.2.0",
    "factory-boy >= 3.2.1",
    "psutil >= 5.8.0",
    "mypy >= 1.0.1",
    "black >= 23.1.0",
    "pre-commit >= 3.0.4",
]

[tool.hatch.version]
source = "vcs"
raw-options.local_scheme = "no-local-version"  # PEP440 compliant version for PyPi

[tool.hatch.build.targets.sdist]
include = ["src/khoj"]

[tool.hatch.build.targets.wheel]
packages = ["src/khoj"]

[tool.mypy]
files = "src/khoj"
pretty = true
strict_optional = false
install_types = true
ignore_missing_imports = true
non_interactive = true
show_error_codes = true
warn_unused_ignores = false

[tool.black]
line-length = 120

[tool.isort]
profile = "black"

[tool.pytest.ini_options]
addopts = "--strict-markers"
markers = [
    "chatquality: Evaluate chatbot capabilities and quality",
]<|MERGE_RESOLUTION|>--- conflicted
+++ resolved
@@ -75,12 +75,9 @@
     "django-phonenumber-field == 7.3.0",
     "phonenumbers == 8.13.27",
     "markdownify ~= 0.11.6",
-<<<<<<< HEAD
     "websockets == 12.0",
-=======
     "dj-database-url",
     "python-dotenv"
->>>>>>> 9f4da713
 ]
 dynamic = ["version"]
 

# Standard Packages
import concurrent.futures
import math
import time
import yaml
import logging
from datetime import datetime
from typing import List, Optional, Union

# External Packages
from fastapi import APIRouter, HTTPException, Header, Request
from sentence_transformers import util

# Internal Packages
from khoj.configure import configure_processor, configure_search
from khoj.processor.conversation.gpt import converse, extract_questions
from khoj.processor.conversation.utils import message_to_log, message_to_prompt
from khoj.search_type import image_search, text_search
from khoj.search_filter.date_filter import DateFilter
from khoj.search_filter.file_filter import FileFilter
from khoj.search_filter.word_filter import WordFilter
from khoj.utils.config import TextSearchModel
from khoj.utils.helpers import log_telemetry, timer
from khoj.utils.rawconfig import (
    ContentConfig,
    FullConfig,
    ProcessorConfig,
    SearchConfig,
    SearchResponse,
    TextContentConfig,
    ConversationProcessorConfig,
    GithubContentConfig,
)
from khoj.utils.state import SearchType
from khoj.utils import state, constants
from khoj.utils.yaml import save_config_to_file_updated_state

# Initialize Router
api = APIRouter()
logger = logging.getLogger(__name__)


# Create Routes
@api.get("/config/data/default")
def get_default_config_data():
    return constants.default_config


@api.get("/config/types", response_model=List[str])
def get_config_types():
    """Get configured content types"""
    if state.config is None or state.config.content_type is None:
        raise HTTPException(
            status_code=500,
            detail="Content types not configured. Configure at least one content type on server and restart it.",
        )

    configured_content_types = state.config.content_type.dict(exclude_none=True)
    return [
        search_type.value
        for search_type in SearchType
        if (
            search_type.value in configured_content_types
            and getattr(state.model, f"{search_type.value}_search") is not None
        )
        or ("plugins" in configured_content_types and search_type.name in configured_content_types["plugins"])
        or search_type == SearchType.All
    ]


@api.get("/config/data", response_model=FullConfig)
def get_config_data():
    return state.config


@api.post("/config/data")
async def set_config_data(updated_config: FullConfig):
    state.config = updated_config
    with open(state.config_file, "w") as outfile:
        yaml.dump(yaml.safe_load(state.config.json(by_alias=True)), outfile)
        outfile.close()
    return state.config


@api.post("/config/data/content_type/github", status_code=200)
async def set_content_config_github_data(updated_config: GithubContentConfig):
    if not state.config:
        state.config = FullConfig()
        state.config.search_type = SearchConfig.parse_obj(constants.default_config["search-type"])

    if not state.config.content_type:
        state.config.content_type = ContentConfig(**{"github": updated_config})
    else:
        state.config.content_type.github = updated_config

    try:
        save_config_to_file_updated_state()
        return {"status": "ok"}
    except Exception as e:
        return {"status": "error", "message": str(e)}


@api.post("/config/data/content_type/{content_type}", status_code=200)
async def set_content_config_data(content_type: str, updated_config: TextContentConfig):
    if not state.config:
        state.config = FullConfig()
        state.config.search_type = SearchConfig.parse_obj(constants.default_config["search-type"])

    if not state.config.content_type:
        state.config.content_type = ContentConfig(**{content_type: updated_config})
    else:
        state.config.content_type[content_type] = updated_config

    try:
        save_config_to_file_updated_state()
        return {"status": "ok"}
    except Exception as e:
        return {"status": "error", "message": str(e)}


@api.post("/config/data/processor/conversation", status_code=200)
async def set_processor_conversation_config_data(updated_config: ConversationProcessorConfig):
    if not state.config:
        state.config = FullConfig()
        state.config.search_type = SearchConfig.parse_obj(constants.default_config["search-type"])
    state.config.processor = ProcessorConfig(conversation=updated_config)
    try:
        save_config_to_file_updated_state()
        return {"status": "ok"}
    except Exception as e:
        return {"status": "error", "message": str(e)}


@api.get("/search", response_model=List[SearchResponse])
async def search(
    q: str,
    request: Request,
    n: Optional[int] = 5,
    t: Optional[SearchType] = SearchType.All,
    r: Optional[bool] = False,
    score_threshold: Optional[Union[float, None]] = None,
    dedupe: Optional[bool] = True,
    client: Optional[str] = None,
    user_agent: Optional[str] = Header(None),
    referer: Optional[str] = Header(None),
    host: Optional[str] = Header(None),
):
    start_time = time.time()

    # Run validation checks
    results: List[SearchResponse] = []
    if q is None or q == "":
        logger.warning(f"No query param (q) passed in API call to initiate search")
        return results
    if not state.model or not any(state.model.__dict__.values()):
        logger.warning(f"No search models loaded. Configure a search model before initiating search")
        return results

    # initialize variables
    user_query = q.strip()
    results_count = n or 5
    score_threshold = score_threshold if score_threshold is not None else -math.inf
    search_futures: List[concurrent.futures.Future] = []

    # return cached results, if available
    query_cache_key = f"{user_query}-{n}-{t}-{r}-{score_threshold}-{dedupe}"
    if query_cache_key in state.query_cache:
        logger.debug(f"Return response from query cache")
        return state.query_cache[query_cache_key]

    # Encode query with filter terms removed
    defiltered_query = user_query
    for filter in [DateFilter(), WordFilter(), FileFilter()]:
        defiltered_query = filter.defilter(user_query)

    encoded_asymmetric_query = None
    if t == SearchType.All or (t != SearchType.Ledger and t != SearchType.Image):
        text_search_models: List[TextSearchModel] = [
            model
            for model_name, model in state.model.__dict__.items()
            if isinstance(model, TextSearchModel) and model_name != "ledger_search"
        ]
        if text_search_models:
            with timer("Encoding query took", logger=logger):
                encoded_asymmetric_query = util.normalize_embeddings(
                    text_search_models[0].bi_encoder.encode(
                        [defiltered_query],
                        convert_to_tensor=True,
                        device=state.device,
                    )
                )

    with concurrent.futures.ThreadPoolExecutor() as executor:
        if (t == SearchType.Org or t == SearchType.All) and state.model.org_search:
            # query org-mode notes
            search_futures += [
                executor.submit(
                    text_search.query,
                    user_query,
                    state.model.org_search,
                    question_embedding=encoded_asymmetric_query,
                    rank_results=r or False,
                    score_threshold=score_threshold,
                    dedupe=dedupe or True,
                )
            ]

        if (t == SearchType.Markdown or t == SearchType.All) and state.model.markdown_search:
            # query markdown notes
            search_futures += [
                executor.submit(
                    text_search.query,
                    user_query,
                    state.model.markdown_search,
                    question_embedding=encoded_asymmetric_query,
                    rank_results=r or False,
                    score_threshold=score_threshold,
                    dedupe=dedupe or True,
                )
            ]

        if (t == SearchType.Github or t == SearchType.All) and state.model.github_search:
            # query github issues
            search_futures += [
                executor.submit(
                    text_search.query,
                    user_query,
                    state.model.github_search,
                    question_embedding=encoded_asymmetric_query,
                    rank_results=r or False,
                    score_threshold=score_threshold,
                    dedupe=dedupe or True,
                )
            ]

        if (t == SearchType.Pdf or t == SearchType.All) and state.model.pdf_search:
            # query pdf files
            search_futures += [
                executor.submit(
                    text_search.query,
                    user_query,
                    state.model.pdf_search,
                    question_embedding=encoded_asymmetric_query,
                    rank_results=r or False,
                    score_threshold=score_threshold,
                    dedupe=dedupe or True,
                )
            ]

        if (t == SearchType.Ledger) and state.model.ledger_search:
            # query transactions
            search_futures += [
                executor.submit(
                    text_search.query,
                    user_query,
                    state.model.ledger_search,
                    rank_results=r or False,
                    score_threshold=score_threshold,
                    dedupe=dedupe or True,
                )
            ]

        if (t == SearchType.Music or t == SearchType.All) and state.model.music_search:
            # query music library
            search_futures += [
                executor.submit(
                    text_search.query,
                    user_query,
                    state.model.music_search,
                    question_embedding=encoded_asymmetric_query,
                    rank_results=r or False,
                    score_threshold=score_threshold,
                    dedupe=dedupe or True,
                )
            ]

        if (t == SearchType.Image) and state.model.image_search:
            # query images
            search_futures += [
                executor.submit(
                    image_search.query,
                    user_query,
                    results_count,
                    state.model.image_search,
                    score_threshold=score_threshold,
                )
            ]

        if (t == SearchType.All or t in SearchType) and state.model.plugin_search:
            # query specified plugin type
            search_futures += [
                executor.submit(
                    text_search.query,
                    user_query,
                    # Get plugin search model for specified search type, or the first one if none specified
                    state.model.plugin_search.get(t.value) or next(iter(state.model.plugin_search.values())),
                    question_embedding=encoded_asymmetric_query,
                    rank_results=r or False,
                    score_threshold=score_threshold,
                    dedupe=dedupe or True,
                )
            ]

        # Query across each requested content types in parallel
        with timer("Query took", logger):
            for search_future in concurrent.futures.as_completed(search_futures):
                if t == SearchType.Image:
                    hits = await search_future.result()
                    output_directory = constants.web_directory / "images"
                    # Collate results
                    results += image_search.collate_results(
                        hits,
                        image_names=state.model.image_search.image_names,
                        output_directory=output_directory,
                        image_files_url="/static/images",
                        count=results_count,
                    )
                else:
                    hits, entries = await search_future.result()
                    # Collate results
                    results += text_search.collate_results(hits, entries, results_count)

            # Sort results across all content types and take top results
            results = sorted(results, key=lambda x: float(x.score), reverse=True)[:results_count]

    # Cache results
    state.query_cache[query_cache_key] = results

    user_state = {
        "client": request.client.host,
        "user_agent": user_agent,
        "referer": referer,
        "host": host,
    }

    # Only log telemetry if query is new and not a continuation of previous query
    if state.previous_query is None or state.previous_query not in user_query:
        state.telemetry += [
            log_telemetry(
                telemetry_type="api", api="search", client=client, app_config=state.config.app, properties=user_state
            )
        ]
    state.previous_query = user_query

    end_time = time.time()
    logger.debug(f"🔍 Search took: {end_time - start_time:.3f} seconds")

    return results


@api.get("/update")
def update(
    request: Request,
    t: Optional[SearchType] = None,
    force: Optional[bool] = False,
    client: Optional[str] = None,
    user_agent: Optional[str] = Header(None),
    referer: Optional[str] = Header(None),
    host: Optional[str] = Header(None),
):
    try:
        state.search_index_lock.acquire()
        state.model = configure_search(state.model, state.config, regenerate=force or False, t=t)
        state.search_index_lock.release()
    except ValueError as e:
        logger.error(e)
        raise HTTPException(status_code=500, detail=str(e))
    else:
        logger.info("📬 Search index updated via API")

    try:
        state.processor_config = configure_processor(state.config.processor)
    except ValueError as e:
        logger.error(e)
        raise HTTPException(status_code=500, detail=str(e))
    else:
        logger.info("📬 Processor reconfigured via API")

    user_state = {
        "client": request.client.host,
        "user_agent": user_agent,
        "referer": referer,
        "host": host,
    }

    state.telemetry += [
        log_telemetry(
            telemetry_type="api", api="update", client=client, app_config=state.config.app, properties=user_state
        )
    ]

    return {"status": "ok", "message": "khoj reloaded"}


@api.get("/chat")
<<<<<<< HEAD
def chat(
    request: Request,
    q: Optional[str] = None,
    client: Optional[str] = None,
    user_agent: Optional[str] = Header(None),
    referer: Optional[str] = Header(None),
    host: Optional[str] = Header(None),
):
=======
async def chat(q: Optional[str] = None, client: Optional[str] = None):
>>>>>>> ef725089
    if (
        state.processor_config is None
        or state.processor_config.conversation is None
        or state.processor_config.conversation.openai_api_key is None
    ):
        raise HTTPException(
            status_code=500, detail="Chat processor not configured. Configure OpenAI API key on server and restart it."
        )

    # Load Conversation History
    chat_session = state.processor_config.conversation.chat_session
    meta_log = state.processor_config.conversation.meta_log

    # If user query is empty, return chat history
    if not q:
        return {"status": "ok", "response": meta_log.get("chat", [])}

    # Initialize Variables
    api_key = state.processor_config.conversation.openai_api_key
    model = state.processor_config.conversation.model
    chat_model = state.processor_config.conversation.chat_model
    user_message_time = datetime.now().strftime("%Y-%m-%d %H:%M:%S")
    conversation_type = "general" if q.startswith("@general") else "notes"
    compiled_references = []
    inferred_queries = []

    if conversation_type == "notes":
        # Infer search queries from user message
        with timer("Extracting search queries took", logger):
            inferred_queries = extract_questions(q, model=model, api_key=api_key, conversation_log=meta_log)

        # Collate search results as context for GPT
        with timer("Searching knowledge base took", logger):
            result_list = []
            for query in inferred_queries:
                result_list.extend(await search(query, n=5, r=True, score_threshold=-5.0, dedupe=False))
            compiled_references = [item.additional["compiled"] for item in result_list]

    # Switch to general conversation type if no relevant notes found for the given query
    conversation_type = "notes" if compiled_references else "general"
    logger.debug(f"Conversation Type: {conversation_type}")

    try:
        with timer("Generating chat response took", logger):
            gpt_response = converse(compiled_references, q, meta_log, model=chat_model, api_key=api_key)
        status = "ok"
    except Exception as e:
        gpt_response = str(e)
        status = "error"

    # Update Conversation History
    state.processor_config.conversation.chat_session = message_to_prompt(q, chat_session, gpt_message=gpt_response)
    state.processor_config.conversation.meta_log["chat"] = message_to_log(
        q,
        gpt_response,
        user_message_metadata={"created": user_message_time},
        khoj_message_metadata={"context": compiled_references, "intent": {"inferred-queries": inferred_queries}},
        conversation_log=meta_log.get("chat", []),
    )

    user_state = {
        "client": request.client.host,
        "user_agent": user_agent,
        "referer": referer,
        "host": host,
    }

    state.telemetry += [
        log_telemetry(
            telemetry_type="api", api="chat", client=client, app_config=state.config.app, properties=user_state
        )
    ]

    return {"status": status, "response": gpt_response, "context": compiled_references}<|MERGE_RESOLUTION|>--- conflicted
+++ resolved
@@ -393,8 +393,7 @@
 
 
 @api.get("/chat")
-<<<<<<< HEAD
-def chat(
+async def chat(
     request: Request,
     q: Optional[str] = None,
     client: Optional[str] = None,
@@ -402,9 +401,6 @@
     referer: Optional[str] = Header(None),
     host: Optional[str] = Header(None),
 ):
-=======
-async def chat(q: Optional[str] = None, client: Optional[str] = None):
->>>>>>> ef725089
     if (
         state.processor_config is None
         or state.processor_config.conversation is None
@@ -440,7 +436,9 @@
         with timer("Searching knowledge base took", logger):
             result_list = []
             for query in inferred_queries:
-                result_list.extend(await search(query, n=5, r=True, score_threshold=-5.0, dedupe=False))
+                result_list.extend(
+                    await search(query, request=request, n=5, r=True, score_threshold=-5.0, dedupe=False)
+                )
             compiled_references = [item.additional["compiled"] for item in result_list]
 
     # Switch to general conversation type if no relevant notes found for the given query

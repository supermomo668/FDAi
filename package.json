--- conflicted
+++ resolved
@@ -9,8 +9,7 @@
     "build": "nx build",
     "test": "nx test",
     "api-spec": "nx generate @trumbitta/nx-plugin-openapi:api-spec",
-    "api-lib": "nx generate @trumbitta/nx-plugin-openapi:api-lib",
-    "docs": "nx run docs:serve --verbose"
+    "api-lib": "nx generate @trumbitta/nx-plugin-openapi:api-lib"
   },
   "private": true,
   "dependencies": {
@@ -53,14 +52,9 @@
     "@nrwl/react": "15.9.2",
     "@nrwl/web": "15.9.2",
     "@nrwl/webpack": "15.9.2",
-<<<<<<< HEAD
     "@nrwl/workspace": "16.0.1",
     "@nx-plus/docusaurus": "^15.0.0-rc.0",
     "@openapitools/openapi-generator-cli": "2.3.7",
-=======
-    "@nrwl/workspace": "15.9.2",
-    "@openapitools/openapi-generator-cli": "2.5.2",
->>>>>>> a09bffb5
     "@testing-library/react": "13.4.0",
     "@trumbitta/nx-plugin-openapi": "^1.12.1",
     "@types/jest": "29.4.4",
